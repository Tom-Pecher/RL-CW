"""
This is the main entry point for the project.
Please do not modify this file other than to add your own agent. 
All training code should be in the respective agent directory.
"""

import argparse
from sys import stderr

def main():
    """
    The main entry point for the project.
    """

    parser = argparse.ArgumentParser()
    parser.add_argument('--agent', type=str, default='', help='The agent to train.')
    parser.add_argument('--hardcore', action='store_true', help='Whether to use the hardcore version of the environment.')
    parser.add_argument('--render', action='store_true', help='Whether to render the environment.')
    args = parser.parse_args()

    match args.agent:
        case '':
            parser.print_help()
            return

        case 'example':
            from example import train_agent
            agent = train_agent(args.hardcore, args.render)

        case 'a2c':
            from agents.a2c.train import train_agent
            agent = train_agent(args.hardcore, args.render)

        case 'ddpg':
            from agents.ddpg.train import train_agent
            agent = train_agent(args.hardcore, args.render)

        case 'dqn':
            from agents.dqn.train import train_agent
            agent = train_agent(args.hardcore, args.render)

        case 'ppo':
            from agents.ppo.train import train_agent
            agent = train_agent(args.hardcore, args.render)

        case 'td3':
            from agents.td3.train import train_agent
            agent = train_agent(args.hardcore, args.render)

        case _:
            print(f"Invalid agent: {args.agent}", file=stderr)
<<<<<<< HEAD
            print("Valid agents are: [example, a2c, ddpg, dqn, ppo]", file=stderr)
=======
            print("Valid agents are: [example, actor-critic, ddpg, dqn, ppo, td3]", file=stderr)
>>>>>>> 2ffed26a
            return

if __name__ == '__main__':
    main()<|MERGE_RESOLUTION|>--- conflicted
+++ resolved
@@ -49,11 +49,6 @@
 
         case _:
             print(f"Invalid agent: {args.agent}", file=stderr)
-<<<<<<< HEAD
-            print("Valid agents are: [example, a2c, ddpg, dqn, ppo]", file=stderr)
-=======
-            print("Valid agents are: [example, actor-critic, ddpg, dqn, ppo, td3]", file=stderr)
->>>>>>> 2ffed26a
             return
 
 if __name__ == '__main__':
