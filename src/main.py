--- conflicted
+++ resolved
@@ -55,10 +55,6 @@
 
         case _:
             print(f"Invalid agent: {args.agent}", file=stderr)
-<<<<<<< HEAD
-            print("Valid agents are: [example, actor-critic, ddpg, dqn, ppo, sac, td3, trpo]", file=stderr)
-=======
->>>>>>> 5b5848c2
             return
 
     agent = train_agent(args.hardcore, args.render)
